--- conflicted
+++ resolved
@@ -139,12 +139,8 @@
     assert(running1.status == py_trees.Status.INVALID)
     print("success.status == py_trees.Status.SUCCESS")
     assert(success.status == py_trees.Status.SUCCESS)
-<<<<<<< HEAD
     print("running2.status == py_trees.Status.INVALID")
     assert(running2.status == py_trees.Status.INVALID)
-=======
-    print("running2.status == py_trees.Status.SUCCESS")
-    assert(running2.status == py_trees.Status.SUCCESS)
 
 
 def test_parallel_success_on_one_allow_failure():
@@ -397,4 +393,3 @@
     assert(periodic.status == py_trees.Status.SUCCESS)
     print("success_every_other.status == py_trees.Status.SUCCESS")
     assert(success_every_other.status == py_trees.Status.SUCCESS)
->>>>>>> 104f28bb
