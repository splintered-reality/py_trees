--- conflicted
+++ resolved
@@ -41,11 +41,7 @@
 from . import conversions
 from . import logging
 
-<<<<<<< HEAD
 from .blackboard import Blackboard, ROSBlackboardMonitor, SubBlackboard
-=======
-from .blackboard import Blackboard, ROSBlackboardMonitor
->>>>>>> 80e7eebd
 from .behaviours import Behaviour
 
 CONTINUOUS_TICK_TOCK = -1
@@ -401,19 +397,6 @@
         # tree_update_handler is in the base class, set this to the callback function here.
         self.tree_update_handler = self.publish_tree_modifications
 
-<<<<<<< HEAD
-=======
-    def publish_blackboard(self, tree):
-        """
-        Publishes the blackboard. Should be called at the end of every tick.
-        """
-        if self.publishers is None:
-            self.setup_publishers()
-        if self.blackboard_monitor.is_changed():    # updates the internal cache
-            if self.publishers.blackboard.get_num_connections() > 0:                
-                self.publishers.blackboard.publish("%s" % self.blackboard)
-
->>>>>>> 80e7eebd
     def publish_tree_modifications(self, tree):
         """
         Publishes updates when the whole tree has been modified.
